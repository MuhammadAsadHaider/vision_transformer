--- conflicted
+++ resolved
@@ -184,14 +184,8 @@
 ViT-B/16, ViT-B/32, ViT-L/16 and ViT-L/32. We  provide the same models
 pre-trained on imagenet21k *and* fine-tuned on imagenet2012.
 
-<<<<<<< HEAD
 **Update (2.7.2021)**: We added the ViT models trained with [SAM](https://arxiv.org/abs/2010.01412) optimizer on imageNet2012 (with basic Inception-style preprocessing). The resultant ViTs outperform ResNets of similar size and throughput without large-scale pretraining or strong data augmentations. They also possess more perceptive attention maps.
 
-**Update (19.5.2021)**: We added more than 50k ViT and hybrid models pre-trained
-on ImageNet and ImageNet-21k with various degrees of data augmentation and model
-regularization, and fine-tuned on ImageNet, Pets37, Kitti-distance, CIFAR-100,
-and Resisc45. See second [Colab](#colab) above for details.
-=======
 **Update (19.5.2021)**: With publication of the "How to train your ViT? ..."
 paper, we added more than 50k ViT and hybrid models pre-trained on ImageNet and
 ImageNet-21k with various degrees of data augmentation and model regularization,
@@ -212,7 +206,6 @@
 | B/32     | `gs://vit_models/augreg/B_32-i21k-300ep-lr_0.001-aug_light1-wd_0.1-do_0.0-sd_0.0.npz`      |  398 MiB | `gs://vit_models/augreg/B_32-i21k-300ep-lr_0.001-aug_light1-wd_0.1-do_0.0-sd_0.0--imagenet2012-steps_20k-lr_0.01-res_384.npz`      |        384 |     955 |            83.59% |
 | S/32     | `gs://vit_models/augreg/S_32-i21k-300ep-lr_0.001-aug_none-wd_0.1-do_0.0-sd_0.0.npz`        |  118 MiB | `gs://vit_models/augreg/S_32-i21k-300ep-lr_0.001-aug_none-wd_0.1-do_0.0-sd_0.0--imagenet2012-steps_20k-lr_0.01-res_384.npz`        |        384 |    2154 |            79.58% |
 | R+Ti/16  | `gs://vit_models/augreg/R_Ti_16-i21k-300ep-lr_0.001-aug_none-wd_0.03-do_0.0-sd_0.0.npz`    |   40 MiB | `gs://vit_models/augreg/R_Ti_16-i21k-300ep-lr_0.001-aug_none-wd_0.03-do_0.0-sd_0.0--imagenet2012-steps_20k-lr_0.03-res_384.npz`    |        384 |    2426 |            75.40% |
->>>>>>> 987488e0
 
 **Update (1.12.2020)**: We have added the R50+ViT-B/16 hybrid model (ViT-B/16 on
 top of a Resnet-50 backbone). When pretrained on imagenet21k, this model
